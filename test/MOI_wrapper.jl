--- conflicted
+++ resolved
@@ -11,11 +11,7 @@
 
 import SCS
 
-<<<<<<< HEAD
 for T in solvers
-=======
-for T in [SCS.Direct, SCS.Indirect]
->>>>>>> bd8ef058
     optimizer = SCS.Optimizer(linear_solver=T, eps=1e-6)
     MOI.set(optimizer, MOI.Silent(), true)
 
