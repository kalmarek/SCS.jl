#############################################################################
# SCS.jl
# Wrapper around the SCS solver https://github.com/cvxgrp/scs
# See https://github.com/karanveerm/SCS.jl/
#############################################################################
# SCSSolverInterface.jl
# MathProgBase.jl interface for the SCS.jl solver wrapper
#############################################################################

importall MathProgBase.MathProgSolverInterface
import Base.convert

function convert(x::Type{Int}, y::UnitRange{Int})
    if length(y) == 1
        return y[1]
    else
        error("convert` has no method matching convert(::Type{Int}, ::UnitRange{Int})")
    end
end
#############################################################################
# Define the MPB Solver and Model objects
export SCSSolver
immutable SCSSolver <: AbstractMathProgSolver
    options
end
SCSSolver(;kwargs...) = SCSSolver(kwargs)

type SCSMathProgModel <: AbstractMathProgModel
    m::Int                            # Number of constraints
    n::Int                            # Number of variables
    A::SparseMatrixCSC{Float64,Int}   # The A matrix (equalities)
    b::Vector{Float64}                # RHS
    c::Vector{Float64}                # The objective coeffs (always min)
    f::Int                            # number of zero cones
    l::Int                            # number of linear cones { x | x >= 0}
    q::Array{Int,}                    # Array of SOC sizes
    qsize::Int                        # Length of q
    s::Array{Int,}                    # Array of SDP sizes
    ssize::Int                        # Length of s
    ep::Int                           # Number of primal exponential cones
    ed::Int                           # Number of dual exponential cones
    orig_sense::Symbol                # Original objective sense
    # Post-solve
    solve_stat::Symbol
    obj_val::Float64
    primal_sol::Vector{Float64}
    dual_sol::Vector{Float64}
    slack::Vector{Float64}
    row_map_ind::Vector{Int}
    row_map_type::Vector{Symbol}
    options
end

SCSMathProgModel(;kwargs...) = SCSMathProgModel(0, 0, spzeros(0, 0), Int[], Int[],
                                      0, 0, Int[], 0, Int[], 0, 0, 0,
                                      :Min, :NotSolved, 0.0, Float64[], Float64[],
                                      Float64[], Int[], Symbol[], kwargs)

#############################################################################
# Begin implementation of the MPB low-level interface
# Implements
# - model
# - loadproblem!
# - optimize!
# - status
# http://mathprogbasejl.readthedocs.org/en/latest/lowlevel.html

model(s::SCSSolver) = SCSMathProgModel(;s.options...)

# Loads the provided problem data to set up the linear programming problem:
# min c'x
# st  lb <= Ax <= ub
#      l <=  x <= u
# where sense = :Min or :Max
function loadproblem!(m::SCSMathProgModel, A, collb, colub, obj, rowlb, rowub, sense)
    (nvar = length(collb)) == length(colub) || error("Unequal lengths for column bounds")
    (nrow = length(rowlb)) == length(rowub) || error("Unequal lengths for row bounds")

    # Turn variable bounds into constraints
    # Inefficient, because keeps allocating memory!
    # Would need to batch, get tricky...
    for j = 1:nvar
        if collb[j] != -Inf
            # Variable has lower bound
            newrow = zeros(1, nvar)
            newrow[j] = -1.0
            A = vcat(A, newrow)
            rowlb = vcat(rowlb, -Inf)
            rowub = vcat(rowub, -collb[j])
            nrow += 1
        end
        if colub[j] != +Inf
            # Variable has upper bound
            newrow = zeros(1, nvar)
            newrow[j] = 1.0
            A = vcat(A, newrow)
            rowlb = vcat(rowlb, -Inf)
            rowub = vcat(rowub, colub[j])
            nrow += 1
        end
    end

    eqidx   = Int[]      # Equality row indicies
    ineqidx = Int[]      # Inequality row indicies
    eqbnd   = Float64[]  # Bounds for equality rows
    ineqbnd = Float64[]  # Bounds for inequality row
    for it in 1:nrow
        # Equality constraint
        if rowlb[it] == rowub[it]
            push!(eqidx, it)
            push!(eqbnd, rowlb[it])
        # Range constraint - not supported
        elseif rowlb[it] != -Inf && rowub[it] != Inf
            error("Ranged constraints unsupported!")
        # Less-than constraint
        elseif rowlb[it] == -Inf
            push!(ineqidx, it)
            push!(ineqbnd, rowub[it])
        # Greater-than constraint - flip sign so only have <= constraints
        else
            push!(ineqidx, it)
            push!(ineqbnd, -rowlb[it])
            A[it,:] *= -1 # flip signs so we have Ax<=b
        end
    end

    m.n         = nvar                              # Number of variables
    m.m         = length(ineqidx) + length(eqidx)   # Number of inequalities Gx <=_K h
    m.A         = sparse([A[eqidx,:]; A[ineqidx,:]])
    m.b         = [eqbnd; ineqbnd]
    m.c         = (sense == :Max) ? obj * -1 : obj[:]
                                        # The objective coeffs (always min)
    m.f         = length(eqidx)
    m.l         = length(ineqidx)
    m.q         = Int[]
    m.qsize     = 0
    m.s         = Int[]
    m.ssize     = 0
    m.ep        = 0
    m.ed        = 0
    m.orig_sense = sense                # Original objective sense
end

function optimize!(m::SCSMathProgModel)
    solution = SCS_solve(m.m, m.n, m.A, m.b, m.c, m.f, m.l, m.q, m.qsize,
                         m.s, m.ssize, m.ep, m.ed,
                         m.primal_sol, m.dual_sol, m.slack; m.options...)

    m.solve_stat = solution.status
    m.primal_sol = solution.x

    m.dual_sol = solution.y

    # TODO: Get the right slack variables in the right order
    m.slack = solution.s

    m.obj_val = dot(m.c, m.primal_sol) * (m.orig_sense == :Max ? -1 : +1)
end

status(m::SCSMathProgModel) = m.solve_stat
getobjval(m::SCSMathProgModel) = m.obj_val
getsolution(m::SCSMathProgModel) = m.primal_sol

function invertsdconesize(p)
    return (sqrt(8*p+1) - 1) / 2
end

function isintegertol(n)
    return abs(n - convert(Int, n)) < 1e-16
end

#############################################################################
# Begin implementation of the MPB conic interface
# Implements
# - loadconicproblem!
# - supportedcones
# http://mathprogbasejl.readthedocs.org/en/latest/conic.html

function orderconesforscs(A_in, b_in, c_cones, v_cones)
    # Order the cones as:
    # Free, Zero, NonNeg (NonPos are converted), SOC, SDP, ExpPrimal, ExpDual
    #
    # Returns:
    # - scs_A (A ordered as needed), b
    # - num_free, num_zero, num_linear, soc_sizes, soc_sizes, sqrt_sdp_sizes,
    # - sqrt_sdp_size, num_expprimal, num_expdual

    m, n = size(A_in)
    A_in_t = A_in'
    A_t = spzeros(n,0)
    b = zeros(0)
    row_map_ind = zeros(Int, length(b_in))
    row_map_type = Array(Symbol, length(b_in))

    # First, count the total number of variables
    num_vars = 0
    for (_, idxs) in v_cones
        num_vars += length(idxs)
    end

    num_free = 0
    zeroidx = Int[]
    nonnegidx = Int[]
    nonposidx = Int[]
    socidx = Int[]
    soc_sizes = Int[]
    new_c_cones = Any[]

    for (cone, idxs) in c_cones
        if cone == :Free
            error("Why are you passing in a free constraint?")
        end
        # merge some cones for efficiency
        if cone == :Zero
            append!(zeroidx, idxs)
        elseif cone == :NonNeg
            append!(nonnegidx, idxs)
        elseif cone == :NonPos
            append!(nonposidx, idxs)
        elseif cone == :SOC
            append!(socidx, idxs)
            push!(soc_sizes, length(idxs))
        else
            push!(new_c_cones, (cone,idxs))
        end
    end
    length(zeroidx) > 0 && push!(new_c_cones, (:Zero, zeroidx))
    length(nonnegidx) > 0 && push!(new_c_cones, (:NonNeg, nonnegidx))
    length(nonposidx) > 0 && push!(new_c_cones, (:NonPos, nonposidx))
    length(socidx) > 0 && push!(new_c_cones, (:SOC, socidx))

    for (cone, idxs) in v_cones
        if cone == :Free
            num_free += length(idxs)
        end
    end

    num_zero = 0
    for (cone, idxs) in new_c_cones
        if cone == :Zero
            row_map_ind[idxs] = size(A_t, 2)+1:size(A_t, 2)+length(idxs)
            row_map_type[idxs] = [cone for i in 1:length(idxs)]

            A_t = [A_t A_in_t[:,idxs]]
            b = [b; b_in[idxs,:]]
            num_zero += length(idxs)
        end
    end
    for (cone, idxs) in v_cones
        if cone == :Zero
            nidx = length(idxs)
            A_t = [A_t sparse(idxs, 1:nidx, ones(nidx), num_vars, nidx)]
            b = [b; zeros(nidx)]
            num_zero += nidx
        end
    end

    num_lin = 0
    for (cone, idxs) in new_c_cones
        if cone == :NonNeg
            row_map_ind[idxs] = size(A_t, 2)+1:size(A_t, 2)+length(idxs)
            row_map_type[idxs] = [cone for i in 1:length(idxs)]

            A_t = [A_t A_in_t[:,idxs]]
            b = [b; b_in[idxs,:]]
            num_lin += length(idxs)
        elseif cone == :NonPos
            row_map_ind[idxs] = size(A_t, 2)+1:size(A_t, 2)+length(idxs)
            row_map_type[idxs] = [cone for i in 1:length(idxs)]

            A_t = [A_t -A_in_t[:,idxs]]
            b = [b; -b_in[idxs,:]]
            num_lin += length(idxs)
        end
    end
    for (cone, idxs) in v_cones
        nidx = length(idxs)
        if cone == :NonNeg
<<<<<<< HEAD
            nidx = length(idxs)
            A_t = [A_t -sparse(idxs, 1:nidx, ones(nidx), num_vars, nidx)]
=======
            A = [A; -sparse(1:nidx, idxs, ones(nidx), nidx, num_vars)]
>>>>>>> ec5fb52c
            b = [b; zeros(nidx)]
            num_lin += nidx
        elseif cone == :NonPos
            A_t = [A_t sparse(idxs, 1:nidx, ones(nidx), num_vars, nidx)]
            b = [b; zeros(nidx)]
            num_lin += nidx
        end
    end

    for (cone, idxs) in new_c_cones
        if cone == :SOC
            row_map_ind[idxs] = size(A_t, 2)+1:size(A_t, 2)+length(idxs)
            row_map_type[idxs] = [cone for i in 1:length(idxs)]

            A_t = [A_t A_in_t[:,idxs]]
            b = [b; b_in[idxs,:]]
        end
    end
    for (cone, idxs) in v_cones
        if cone == :SOC
            nidx = length(idxs)
            A_t = [A_t -sparse(idxs, 1:nidx, ones(nidx), num_vars, nidx)]
            b = [b; zeros(nidx)]
            push!(soc_sizes, nidx)
        end
    end

    sqrt_sdp_sizes = Int[]
    for (cone, idxs) in new_c_cones
        if cone == :SDP
            row_map_ind[idxs] = size(A_t, 2)+1:size(A_t, 2)+length(idxs)
            row_map_type[idxs] = [cone for i in 1:length(idxs)]

            A_t = [A_t A_in_t[:,idxs]]
            b = [b; b_in[idxs,:]]
            # n must be a square integer
            n = length(idxs)
            isintegertol(invertsdconesize(n)) || error("number of SDP variables must be n*(n+1)/2")
            sqrt_n = convert(Int, invertsdconesize(n));
            push!(sqrt_sdp_sizes, sqrt_n)
        end
    end
    for (cone, idxs) in v_cones
        if cone == :SDP
            nidx = length(idxs)
            A_t = [A_t -sparse(idxs, 1:nidx, ones(nidx), num_vars, nidx)]
            b = [b; zeros(nidx)]
             # n must be a square integer
            isintegertol(invertsdconesize(nidx)) || error("number of SDP variables must be n*(n+1)/2")
            sqrt_n = convert(Int, invertsdconesize(nidx));
            push!(sqrt_sdp_sizes, sqrt_n)
        end
    end

    num_expprimal = 0
    for (cone, idxs) in new_c_cones
        if cone == :ExpPrimal
            length(idxs) % 3 == 0 ||
                error("Number of ExpPrimal variables must be a multiple of 3")
            row_map_ind[idxs] = size(A_t, 2)+1:size(A_t, 2)+length(idxs)
            row_map_type[idxs] = [cone for i in 1:length(idxs)]

            A_t = [A_t A_in_t[:,idxs]]
            b = [b; b_in[idxs,:]]

            num_expprimal += div(length(idxs), 3)
        end
    end
    for (cone, idxs) in v_cones
        if cone == :ExpPrimal
            length(idxs) % 3 == 0 ||
                error("Number of ExpPrimal variables must be a multiple of 3")
            nidx = length(idxs)
            A_t = [A_t -sparse(idxs, 1:nidx, ones(nidx), num_vars, nidx)]
            b = [b; zeros(nidx)]

            num_expprimal += div(length(idxs), 3)
        end
    end

    num_expdual = 0
    for (cone, idxs) in new_c_cones
        if cone == :ExpDual
            row_map_ind[idxs] = size(A_t, 2)+1:size(A_t, 2)+length(idxs)
            row_map_type[idxs] = [cone for i in 1:length(idxs)]

            length(idxs) % 3 == 0 ||
                error("Number of ExpDual variables must be a multiple of 3")
            A_t = [A_t A_in_t[:,idxs]]
            b = [b; b_in[idxs,:]]

            num_expdual += div(length(idxs), 3)
        end
    end
    for (cone, idxs) in v_cones
        if cone == :ExpDual
            length(idxs) % 3 == 0 ||
                error("Number of ExpDual variables must be a multiple of 3")
            nidx = length(idxs)
            A_t = [A_t -sparse(idxs, 1:nidx, ones(nidx), num_vars, nidx)]
            b = [b; zeros(nidx)]

            num_expdual += div(length(idxs), 3)
        end
    end

    return A_t', b, num_free, num_zero, num_lin, soc_sizes,
           sqrt_sdp_sizes, num_expprimal, num_expdual, row_map_ind, row_map_type
end


loadconicproblem!(model::SCSMathProgModel, c, A, b, constr_cones, var_cones) =
    loadconicproblem!(model, c, sparse(A), b, constr_cones, var_cones)


function loadconicproblem!(model::SCSMathProgModel, c, A::SparseMatrixCSC, b, constr_cones, var_cones)
    # TODO: We should support SOCRotated
    bad_cones = [:SOCRotated]
    for cone_vars in constr_cones
        cone_vars[1] in bad_cones && error("Cone type $(cone_vars[1]) not supported")
    end
    for cone_vars in var_cones
        cone_vars[1] in bad_cones && error("Cone type $(cone_vars[1]) not supported")
    end

    # Convert idxs to an array
    c_cones = [(cone, [idxs...]) for (cone, idxs) in constr_cones]
    v_cones = [(cone, [idxs...]) for (cone, idxs) in var_cones]

    scs_A, scs_b, num_free, f, l, q, s, ep, ed, row_map_ind, row_map_type =
        orderconesforscs(A, b, c_cones, v_cones)

    m, n = size(scs_A)

    model.n             = n
    model.m             = m # + rows_G
    model.A             = scs_A
    model.b             = scs_b[:]
    model.c             = c[:]
    model.q             = q
    model.qsize         = length(q)
    model.s             = s
    model.ssize         = length(s)
    model.ep            = ep
    model.ed            = ed
    model.orig_sense    = :Min
    model.f             = f
    model.l             = l
    model.row_map_ind   = row_map_ind
    model.row_map_type  = row_map_type

    # rescale model so that vector inner product on R^(n(n+1)/2) matches matrix inner product on S^n
    # (rescale by default)
    if !((:rescale, false) in model.options)
        rescaleconicproblem!(model)
    end
    return model
end

function rescaleconicproblem!(model::SCSMathProgModel)
    SDPstartidx = model.f + model.l + sum(model.q)
    for iSDP = 1:model.ssize
        nSDP = model.s[iSDP]
        sSDP = int(nSDP*(nSDP+1)/2)
        SDPrange = SDPstartidx + 1 : SDPstartidx + sSDP
        model.b[SDPrange] = rescaleSDP(model.b[SDPrange], nSDP, sqrt(2))
        for i = 1:model.n
            model.A[SDPrange,i] = rescaleSDP(model.A[SDPrange,i], nSDP, sqrt(2))
        end
        SDPstartidx += sSDP
    end
    return model
end

function rescaleSDP(x, n, val)
    # scale off-diagonals by val
    M = zeros(n,n)
    idx = find(tril(ones(n,n)))
    M[idx] = x
    dd = diag(M)
    M = (M - diagm(dd))*val + diagm(dd)
    return M[idx]
end

supportedcones(s::SCSSolver) = [:Free, :Zero, :NonNeg, :NonPos, :SOC, :SDP, :ExpPrimal, :ExpDual]

function getconicdual(m::SCSMathProgModel)
    # TODO: Why am I flipping signs? Also, do I need to flip the signs for every cone that isnt NonNeg?
    # Flipping signs seems to make it pass the MPB dual tests
    dual = m.dual_sol[m.row_map_ind]
    for i in 1:length(m.row_map_type)
        if m.row_map_type[i] != :NonNeg
            dual[i] = -dual[i]
        end
    end
    # reverse the rescaling of the SDP variables
    if !((:rescale, false) in m.options)
        rescaleconicdual!(m, dual)
    end
    return dual
end

function rescaleconicdual!(model::SCSMathProgModel, dual)
    SDPstartidx = model.f + model.l + sum(model.q)
    for iSDP = 1:model.ssize
        nSDP = model.s[iSDP]
        sSDP = int(nSDP*(nSDP+1)/2)
        SDPrange = SDPstartidx + 1 : SDPstartidx + sSDP
        dual[SDPrange] = rescaleSDP(dual[SDPrange], nSDP, 1/sqrt(2))
    end
    return dual
end

# warmstart
# kwargs can be `primal_sol`, `dual_sol`, and `slack`
function setwarmstart!(m::SCSMathProgModel, primal_sol; kwargs...)
    push!(m.options, (:warm_start, true))
    m.primal_sol = primal_sol
    for (k,v) in kwargs
        setfield!(m, k, v)
    end

    # check sizes to prevent segfaults
    nconstr, nvar = size(m.A)
    length(m.primal_sol) == nvar || (m.primal_sol = zeros(nvar))
    length(m.dual_sol) == nconstr || (m.dual_sol = zeros(nconstr))
    length(m.slack) == nconstr || (m.slack = zeros(nconstr))
    m
end<|MERGE_RESOLUTION|>--- conflicted
+++ resolved
@@ -276,12 +276,7 @@
     for (cone, idxs) in v_cones
         nidx = length(idxs)
         if cone == :NonNeg
-<<<<<<< HEAD
-            nidx = length(idxs)
             A_t = [A_t -sparse(idxs, 1:nidx, ones(nidx), num_vars, nidx)]
-=======
-            A = [A; -sparse(1:nidx, idxs, ones(nidx), nidx, num_vars)]
->>>>>>> ec5fb52c
             b = [b; zeros(nidx)]
             num_lin += nidx
         elseif cone == :NonPos
