--- conflicted
+++ resolved
@@ -23,25 +23,14 @@
 # c is of length n x 1
 # refer to create_scs_cone for K
 function create_scs_data(;m::Clong=nothing, n::Clong=nothing, A::Ptr{SCSMatrix}=nothing,
-<<<<<<< HEAD
         b::Ptr{Cdouble}=nothing,  c::Ptr{Cdouble}=nothing, max_iters=2500::Clong,
         eps=convert(Cdouble, 1e-5)::Cdouble, alpha=convert(Cdouble, 1.8)::Cdouble,
         rho_x=convert(Cdouble, 1e-3)::Cdouble, scale=convert(Cdouble, 5.0)::Cdouble,
         cg_rate=convert(Cdouble, 1.5)::Cdouble, verbose=1::Clong,
         normalize=1::Clong, warm_start=0::Clong)
 
-    data = SCSData(m, n, A, b, c, max_iters, eps, alpha, rho_x, scale, cg_rate, verbose, normalize, warm_start)
+    data = SCSData(m, n, A, b, c, max_iters, eps, alpha, rho_x, cg_rate, verbose, normalize, scale, warm_start)
     return data
-=======
-    b::Ptr{Cdouble}=nothing,  c::Ptr{Cdouble}=nothing, max_iters=2500::Clong,
-    eps=convert(Cdouble, 1e-3)::Cdouble, alpha=convert(Cdouble, 1.8)::Cdouble,
-    rho_x=convert(Cdouble, 1e-3)::Cdouble, scale=convert(Cdouble, 5.0)::Cdouble,
-    cg_rate=convert(Cdouble, 1.5)::Cdouble, verbose=1::Clong,
-    normalize=1::Clong, warm_start=0::Clong)
-
-  data = SCSData(m, n, A, b, c, max_iters, eps, alpha, rho_x, cg_rate, verbose, normalize, scale, warm_start)
-  return data
->>>>>>> 7094dca5
 end
 
 
