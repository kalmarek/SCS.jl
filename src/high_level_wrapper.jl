--- conflicted
+++ resolved
@@ -130,9 +130,6 @@
     data = create_scs_data(m, n, A, b, c; options...)
     cone = create_scs_cone(f, l, q, qsize, s, ssize, ep, ed)
 
-<<<<<<< HEAD
-    status, solution, info, p_work = SCS_solve(data, cone)
-=======
     if (:warm_start, true) in options
         solution = SCSSolution(pointer(primal_sol), pointer(dual_sol), pointer(slack))
         status, solution, info, p_work = SCS_solve(data, cone, solution)
@@ -140,7 +137,6 @@
         status, solution, info, p_work = SCS_solve(data, cone)
     end
     
->>>>>>> 64548f20
     ptr_x = convert(Ptr{Float64}, solution.x)
     ptr_y = convert(Ptr{Float64}, solution.y)
     ptr_s = convert(Ptr{Float64}, solution.s)
