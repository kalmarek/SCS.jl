export SCS_init, SCS_solve, SCS_finish


function SCS_init(data::SCSData, cone::SCSCone)
    # Initialize the info struct
    info = SCSInfo(0, convert(Int128, 0), convert(Int128, 0), 0, 0.0, 0.0, 0.0, 0.0, 0.0, 0.0, 0.0, 0.0, 0.0)

    p_work = ccall((:scs_init, SCS.scs), Ptr{Void},
        (Ptr{SCSData}, Ptr{SCSCone}, Ptr{SCSInfo}),
        &data, &cone, &info)

    return p_work, info
end


<<<<<<< HEAD
function SCS_solve(p_work::Ptr{Void}, data::SCSData, cone::SCSCone, info::SCSInfo)
    # Initialize the solution struct. Note that the pointers can be null since SCS will take care
    # of it for us
    solution = SCSSolution(C_NULL, C_NULL, C_NULL)
=======
function SCS_solve(p_work::Ptr{SCSWork}, data::SCSData, cone::SCSCone, info::SCSInfo, 
                   solution::SCSSolution=SCSSolution(C_NULL, C_NULL, C_NULL))
>>>>>>> 64548f20
    solution_ptr = pointer([solution])

    info_ptr = pointer([info])

    status = ccall((:scs_solve, SCS.scs), Int,
        (Ptr{Void}, Ptr{SCSData}, Ptr{SCSCone}, Ptr{SCSSolution}, Ptr{SCSInfo}),
        p_work, &data, &cone, solution_ptr, info_ptr)

    solution = unsafe_load(solution_ptr)
    info = unsafe_load(info_ptr)

    return status, solution, info, p_work
end


function SCS_solve(data::SCSData, cone::SCSCone, solution::SCSSolution=SCSSolution(C_NULL, C_NULL, C_NULL))
    p_work, info = SCS_init(data, cone)
    return SCS_solve(p_work, data, cone, info, solution)
end


function SCS_finish(p_work::Ptr{Void})
    ccall((:scs_finish, SCS.scs), Void,
        (Ptr{Void}, ),
        p_work)
end<|MERGE_RESOLUTION|>--- conflicted
+++ resolved
@@ -13,15 +13,9 @@
 end
 
 
-<<<<<<< HEAD
-function SCS_solve(p_work::Ptr{Void}, data::SCSData, cone::SCSCone, info::SCSInfo)
-    # Initialize the solution struct. Note that the pointers can be null since SCS will take care
-    # of it for us
-    solution = SCSSolution(C_NULL, C_NULL, C_NULL)
-=======
-function SCS_solve(p_work::Ptr{SCSWork}, data::SCSData, cone::SCSCone, info::SCSInfo, 
+
+function SCS_solve(p_work::Ptr{Void}, data::SCSData, cone::SCSCone, info::SCSInfo, 
                    solution::SCSSolution=SCSSolution(C_NULL, C_NULL, C_NULL))
->>>>>>> 64548f20
     solution_ptr = pointer([solution])
 
     info_ptr = pointer([info])
