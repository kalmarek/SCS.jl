--- conflicted
+++ resolved
@@ -38,20 +38,13 @@
 srcdir = joinpath(BinDeps.depsdir(scs), "src", "scs-$version/")
 
 ldflags = ""
-<<<<<<< HEAD
-=======
-cflags = "-DCOPYAMATRIX -DDLONG -DLAPACK_LIB_FOUND -DCTRLC=1"
->>>>>>> 01e71728
 
 if is_apple()
     ldflags = "$ldflags -undefined suppress -flat_namespace"
 end
 
-<<<<<<< HEAD
 cflags = "-DCOPYAMATRIX -DDLONG -DLAPACK_LIB_FOUND -DCTRLC=1"
 
-=======
->>>>>>> 01e71728
 if blasvendor == :openblas64
     cflags = "$cflags -DBLAS64 -DBLASSUFFIX=_64_"
 elseif blasvendor == :mkl
