--- conflicted
+++ resolved
@@ -19,18 +19,9 @@
     CreateDirectory(joinpath(prefix, "lib"))
     FileRule(joinpath(prefix, "lib", "libscsdir.dylib"), @build_steps begin
       ChangeDirectory(srcdir)
-<<<<<<< HEAD
-      `cat ${BinDeps.depsdir(scs)}/make-dylib.patch` |> `patch Makefile`
-      `cat ${BinDeps.depsdir(scs)}/scs-fpic.patch` |> `patch scs.mk`
-      `cat ${BinDeps.depsdir(scs)}/scs-long.patch` |> `patch scs.mk`
-      `cat ${BinDeps.depsdir(scs)}/scs-lapack.patch` |> `patch scs.mk`
-      `make libscsdir.dylib`
-      `mv libscsdir.dylib $prefix/lib`
-=======
       `cat ${BinDeps.depsdir(scs)}/scs.patch` |> `patch scs.mk`
       `make`
       `mv out/libscsdir.dylib $prefix/lib`
->>>>>>> 7094dca5
     end)
   end), [scs], os=:Darwin)
 
@@ -41,18 +32,9 @@
     CreateDirectory(joinpath(prefix, "lib"))
     FileRule(joinpath(prefix, "lib", "libscsdir.so"), @build_steps begin
       ChangeDirectory(srcdir)
-<<<<<<< HEAD
-      `cat ${BinDeps.depsdir(scs)}/make-so.patch` |> `patch Makefile`
-      `cat ${BinDeps.depsdir(scs)}/scs-fpic.patch` |> `patch scs.mk`
-      `cat ${BinDeps.depsdir(scs)}/scs-long.patch` |> `patch scs.mk`
-      `cat ${BinDeps.depsdir(scs)}/scs-lapack.patch` |> `patch scs.mk`
-      `make libscsdir.so`
-      `mv libscsdir.so $prefix/lib`
-=======
       `cat ${BinDeps.depsdir(scs)}/scs.patch` |> `patch scs.mk`
       `make`
       `mv out/libscsdir.so $prefix/lib`
->>>>>>> 7094dca5
     end)
   end), [scs], os=:Unix)
 
