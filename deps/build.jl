using BinDeps

@BinDeps.setup

blasvendor = Base.BLAS.vendor()

libnames = ["libscsdir", "libscsindir"]

if (is_apple() ? (blasvendor == :openblas64) : false)
    libnames = [libname*"64" for libname in libnames]
end

scs = library_dependency("scs", aliases=[libnames[1]])
scsindir = library_dependency("scsindir", aliases=[libnames[2]])

if is_apple()
    using Homebrew
    provides(Homebrew.HB, "scs", scs, os = :Darwin)
end

version = "1.2.6"
win_version = "1.1.5"

provides(Sources, URI("https://github.com/cvxgrp/scs/archive/v$version.tar.gz"),
    [scs], os=:Unix, unpacked_dir="scs-$version")

# Windows binaries built in Cygwin as follows:
# CFLAGS="-DDLONG -DCOPYAMATRIX -DLAPACK_LIB_FOUND -DCTRLC=1 -DBLAS64 -DBLASSUFFIX=_64_" LDFLAGS="-L$HOME/julia/usr/bin -lopenblas64_" make CC=x86_64-w64-mingw32-gcc out/libscsdir.dll
# mv out bin64
# make clean
# CFLAGS="-DDLONG -DCOPYAMATRIX -DLAPACK_LIB_FOUND -DCTRLC=1" LDFLAGS="-L$HOME/julia32/usr/bin -lopenblas" make CC=i686-w64-mingw32-gcc out/libscsdir.dll
# mv out bin32
provides(Binaries, URI("https://cache.julialang.org/https://bintray.com/artifact/download/tkelman/generic/scs-$win_version-r2.7z"),
    [scs], unpacked_dir="bin$(Sys.WORD_SIZE)", os = :Windows,
    SHA="62bb4feeb7d2cd3db595f05b86a20fc93cfdef23311e2e898e18168189072d02")

prefix = joinpath(BinDeps.depsdir(scs), "usr")
srcdir = joinpath(BinDeps.depsdir(scs), "src", "scs-$version/")

ldflags = ""

if is_apple()
    ldflags = "$ldflags -undefined suppress -flat_namespace"
end

cflags = "-DCOPYAMATRIX -DDLONG -DLAPACK_LIB_FOUND -DCTRLC=1"

if blasvendor == :openblas64
    cflags = "$cflags -DBLAS64 -DBLASSUFFIX=_64_"
elseif blasvendor == :mkl
    if Base.USE_BLAS64
        cflags = "$cflags -DMKL_ILP64 -DBLAS64"
        ldflags = "$ldflags -lmkl_intel_ilp64"
    else
        ldflags = "$ldflags -lmkl_intel"
    end
<<<<<<< HEAD
=======
    cflags = "$cflags -fopenmp"
>>>>>>> 4900e4d9
    ldflags = "$ldflags -lmkl_gnu_thread -lmkl_rt -lmkl_core"
end

ENV2 = copy(ENV)
ENV2["LDFLAGS"] = ldflags
ENV2["CFLAGS"] = cflags

libnames_full = [libname*".$(Libdl.dlext)" for libname in libnames]

provides(SimpleBuild,
    (@build_steps begin
        GetSources(scs)
        CreateDirectory(joinpath(prefix, "lib"))
        FileRule(joinpath(prefix, "lib", libnames_full[1]),
            @build_steps begin
                ChangeDirectory(srcdir)
                setenv(`make out/$(libnames_full[1])`, ENV2)
                `mv out/$(libnames_full[1]) $prefix/lib`
            end)
        FileRule(joinpath(prefix, "lib", libnames_full[2]),
            @build_steps begin
                ChangeDirectory(srcdir)
                setenv(`make out/$(libnames_full[2])`, ENV2)
                `mv out/$(libnames_full[2]) $prefix/lib`
            end)
    end),
    [scs, scsindir], os=:Unix)

@BinDeps.install Dict(:scs => :scs, :scsindir => :scsindir)<|MERGE_RESOLUTION|>--- conflicted
+++ resolved
@@ -54,10 +54,6 @@
     else
         ldflags = "$ldflags -lmkl_intel"
     end
-<<<<<<< HEAD
-=======
-    cflags = "$cflags -fopenmp"
->>>>>>> 4900e4d9
     ldflags = "$ldflags -lmkl_gnu_thread -lmkl_rt -lmkl_core"
 end
 
